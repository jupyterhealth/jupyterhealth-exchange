[[source]]
url = "https://pypi.org/simple"
verify_ssl = true
name = "pypi"

[packages]
django = "==5.2.*"
python-dotenv = "*"
psycopg2-binary = "*"
django-oauth-toolkit = "*"
six = "*"
requests = "*"
pyjwt = "*"
djangorestframework = "*"
gunicorn = "*"
whitenoise = "*"
djangorestframework-camel-case = "*"
"fhir.resources" = "==7.1.0"
pydantic = "*"
pydantic-core = "*"
pyhumps = "*"
django-allauth = "*"
faker = "*"
drf-spectacular = "*"
grafana-django-saml2-auth = "*"
jsonschema = "*"

<<<<<<< HEAD
# MCP Server dependencies
mcp = ">=0.9.0"
fastapi = "*"
uvicorn = {extras = ["standard"], version = "*"}
authlib = ">=1.3.0"
sse-starlette = "*"


=======
>>>>>>> b84abdc9
[dev-packages]
coverage = "*"
pre-commit = "*"

[requires]
python_version = "3.12"<|MERGE_RESOLUTION|>--- conflicted
+++ resolved
@@ -25,7 +25,6 @@
 grafana-django-saml2-auth = "*"
 jsonschema = "*"
 
-<<<<<<< HEAD
 # MCP Server dependencies
 mcp = ">=0.9.0"
 fastapi = "*"
@@ -34,8 +33,6 @@
 sse-starlette = "*"
 
 
-=======
->>>>>>> b84abdc9
 [dev-packages]
 coverage = "*"
 pre-commit = "*"
