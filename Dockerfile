ARG PYTHON_VERSION=3.12-slim-bullseye

FROM python:${PYTHON_VERSION}

<<<<<<< HEAD
ENV PYTHONDONTWRITEBYTECODE 1
ENV PYTHONUNBUFFERED 1

# Install system dependencies for both Django and MCP server
RUN apt-get update && apt-get install -y \
    libpq-dev \
    gcc \
    && rm -rf /var/lib/apt/lists/*
=======
ENV PYTHONDONTWRITEBYTECODE=1 \
    PYTHONUNBUFFERED=1
>>>>>>> b84abdc9

# Create directories
RUN mkdir -p /code
RUN mkdir -p /data

WORKDIR /code

<<<<<<< HEAD
# Install Python dependencies
RUN pip install pipenv
COPY Pipfile Pipfile.lock /code/
RUN pipenv install --deploy --system

# Copy application code
=======
COPY Pipfile Pipfile.lock /code/
ARG XDG_CACHE_DIR=/tmp/cache
RUN --mount=type=cache,target=${XDG_CACHE_DIR} \
    export PIP_CACHE_DIR=$XDG_CACHE_DIR/pip \
 && export PIPENV_CACHE_DIR=$XDG_CACHE_DIR/pipenv \
 && pip install pipenv \
 && pipenv install --deploy --system \
 && pip uninstall -y pipenv

>>>>>>> b84abdc9
COPY . /code

# Collect Django static files
RUN python manage.py collectstatic --no-input

# Expose ports for Django and MCP server
EXPOSE 8000 8001

# Default command runs Django app
# For MCP server, override with: uvicorn mcp_server.src.jhe_mcp_http:app --host 0.0.0.0 --port 8001
CMD ["gunicorn", "--bind", ":8000", "--workers", "2", "jhe.wsgi"]<|MERGE_RESOLUTION|>--- conflicted
+++ resolved
@@ -2,19 +2,14 @@
 
 FROM python:${PYTHON_VERSION}
 
-<<<<<<< HEAD
-ENV PYTHONDONTWRITEBYTECODE 1
-ENV PYTHONUNBUFFERED 1
+ENV PYTHONDONTWRITEBYTECODE=1 \
+    PYTHONUNBUFFERED=1
 
 # Install system dependencies for both Django and MCP server
 RUN apt-get update && apt-get install -y \
     libpq-dev \
     gcc \
     && rm -rf /var/lib/apt/lists/*
-=======
-ENV PYTHONDONTWRITEBYTECODE=1 \
-    PYTHONUNBUFFERED=1
->>>>>>> b84abdc9
 
 # Create directories
 RUN mkdir -p /code
@@ -22,14 +17,7 @@
 
 WORKDIR /code
 
-<<<<<<< HEAD
-# Install Python dependencies
-RUN pip install pipenv
-COPY Pipfile Pipfile.lock /code/
-RUN pipenv install --deploy --system
-
-# Copy application code
-=======
+# Install Python dependencies with caching
 COPY Pipfile Pipfile.lock /code/
 ARG XDG_CACHE_DIR=/tmp/cache
 RUN --mount=type=cache,target=${XDG_CACHE_DIR} \
@@ -39,7 +27,6 @@
  && pipenv install --deploy --system \
  && pip uninstall -y pipenv
 
->>>>>>> b84abdc9
 COPY . /code
 
 # Collect Django static files
